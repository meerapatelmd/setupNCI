--- conflicted
+++ resolved
@@ -1,5 +1,3 @@
-<<<<<<< HEAD
-=======
 # setupNCI 2.0.0  
 
 
@@ -17,8 +15,6 @@
 recently processed csvs with the version in the name.  
 
     
-
->>>>>>> 9719d310
 # setupNCI 1.3.0   
 
 * Added NCI Version 22.02d  
